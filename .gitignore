--- conflicted
+++ resolved
@@ -128,8 +128,5 @@
 .pytest_cache/
 .ruff_cache/
 runs/
-<<<<<<< HEAD
 *.cache
-=======
-data/
->>>>>>> 8b8d5910
+data/