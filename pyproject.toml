[build-system]
requires = ["hatchling"]
build-backend = "hatchling.build"

[project]
name = "gtpost"
dynamic = ["version"]
authors = [
    {name = "Erik van Onselen", email = "erik.vanonselen@deltares.nl"}
]
description = "Delft3D Geotool post-processing"
readme = "README.md"
license = {file = "LICENSE"}
keywords = [
    "delft3d",
    "geotool",
    "morphological model",
    "delta",
    "geology",
]
classifiers = [
    "Development Status :: 2 - Pre-Alpha",
    "Intended Audience :: Science/Research",
    "Topic :: Scientific/Engineering",
    "License :: OSI Approved :: MIT License",
    "Operating System :: OS Independent",
    "Programming Language :: Python",
    "Programming Language :: Python :: 3.10",
    "Programming Language :: Python :: 3.11",
]
<<<<<<< HEAD
requires-python = ">=3.10, <3.13"
=======
requires-python = ">=3.11, <3.13"
>>>>>>> 7629e6f3
dependencies = [
    "numpy",
    "numba",
    "pandas>=2.0.1",
    "rasterio",
    "xarray",
    "scipy",
    "matplotlib",
    "scikit-image",
    "shapely",
    "h5netcdf",
    "mako",
    "psutil",
]

[project.urls]
Homepage = "https://github.com/Deltares-research/GT-Post"
Repository = "https://github.com/Deltares-research/GT-Post"

[tool.hatch.version]
path = "gtpost/__init__.py"

[tool.hatch.build.targets.sdist]
only-include = ["gtpost", "tests"]

[tool.pixi.project]
channels = ["conda-forge"]
platforms = ["win-64", "linux-64", "linux-aarch64", "osx-64", "osx-arm64"]

[tool.pixi.dependencies]
python = ">=3.11"
numpy = ">=1.26.4,<1.27"
numba = "*"
pandas = ">=2.0.1"
rasterio = "*"
xarray = "*"
matplotlib = "*"
scikit-image = "*"
shapely = ">=2.0.1"
h5netcdf = "*"
mako = "*"
pyvista = "*"
black = "*"
pytest = "*"
pytest-cov = "*"
ruff = "*"
sphinx = "*"
sphinx-rtd-theme = "*"
pip = ">=24.0,<25"
psutil = ">=6.1.0,<7"

[tool.pixi.pypi-dependencies]
gtpost = { path = ".", editable = true }

[tool.pixi.system-requirements]
linux = "5.4"

[tool.pixi.tasks]
test = "python -m pytest --verbose --cov=gtpost --cov-config=.coveragerc"
docs = "sphinx-build -b html docs ./docs/build"
format = "black ."
lint = "ruff check --fix ./gtpost"

[tool.pixi.feature.py311.dependencies]
python = "3.11.*"

[tool.pixi.feature.py312.dependencies]
python = "3.12.*"

[tool.pixi.environments]
default = { features = ["py311"], solve-group = "py311" }
py311 = { features = ["py311"], solve-group = "py311" }
py312 = { features = ["py312"], solve-group = "py312" }

[tool.pytest.ini_options]
testpaths = ["tests"]
markers = [
	"unittest: test of single component",
	"integrationtest: test of multiple components",
]


[tool.black]
line-length = 88


[tool.ruff]
line-length = 88
target-version = "py311"


[tool.ruff.lint]
select = ["F", "E", "W", "N", "I001"]
ignore = ["F401", "E501"]
unfixable = ["F401"]
pydocstyle.convention = "numpy"<|MERGE_RESOLUTION|>--- conflicted
+++ resolved
@@ -28,11 +28,7 @@
     "Programming Language :: Python :: 3.10",
     "Programming Language :: Python :: 3.11",
 ]
-<<<<<<< HEAD
-requires-python = ">=3.10, <3.13"
-=======
 requires-python = ">=3.11, <3.13"
->>>>>>> 7629e6f3
 dependencies = [
     "numpy",
     "numba",
@@ -60,13 +56,21 @@
 
 [tool.pixi.project]
 channels = ["conda-forge"]
-platforms = ["win-64", "linux-64", "linux-aarch64", "osx-64", "osx-arm64"]
+platforms = ["win-64"]
 
 [tool.pixi.dependencies]
 python = ">=3.11"
-numpy = ">=1.26.4,<1.27"
+numpy = "*"
 numba = "*"
-pandas = ">=2.0.1"
+pandas = "*"
+pillow = "*"
+tqdm = "*"
+requests = "*"
+imgviz = "*"
+labelme = "*"
+pyqt = "*"
+pycocotools = "*"
+nomkl = "*"
 rasterio = "*"
 xarray = "*"
 matplotlib = "*"
@@ -81,14 +85,23 @@
 ruff = "*"
 sphinx = "*"
 sphinx-rtd-theme = "*"
-pip = ">=24.0,<25"
-psutil = ">=6.1.0,<7"
+pip = "*"
+cuda-toolkit = "*"
+psutil = "*"
 
 [tool.pixi.pypi-dependencies]
+labelme2yolo = "*"
+torch = "*"
+torchvision = "*"
+ultralytics = "*"
 gtpost = { path = ".", editable = true }
+
+[pixi.tool.pypi-options]
+extra-index-urls = ["https://download.pytorch.org/whl/cu121"]
 
 [tool.pixi.system-requirements]
 linux = "5.4"
+cuda = "12.1"
 
 [tool.pixi.tasks]
 test = "python -m pytest --verbose --cov=gtpost --cov-config=.coveragerc"
