import gc
from configparser import ConfigParser
from datetime import datetime
from pathlib import Path

# from typing import List
import numpy as np
import psutil


def log_memory_usage():
    """
    Logs the memory usage of the current process.

    Returns
    -------
    str
        A string representing the memory usage in megabytes (MB).
    """
    process = psutil.Process()
    mem_info = process.memory_info()
    return f"Memory usage: {mem_info.rss / (1024 ** 2):.2f} MB"

def release_memory(obj):
    """
    Releases memory by deleting the specified object.

    Parameters
    ----------
    obj : object
        The object to be deleted.

    Returns
    -------
    None
    """
    obj = None
    del obj
    gc.collect()

def get_current_time():
    time_now = datetime.now()
    return f"{time_now.hour}:{time_now.minute}:{time_now.second}"


def get_last_processed_timestep():
    pass


def get_template_name(input_path: str | Path) -> str:
    """
    Get the name of a D3D-GT template from the input.ini file.

    Parameters
    ----------
    input_path : str | Path
        Input D3D-GT folder, where input.ini is located.

    Returns
    -------
    str
        Name of the D3D-GT template.
    """
    input_ini = ConfigParser(interpolation=None)
    input_ini.read(Path(input_path).joinpath("input.ini"))
    template_name = (
        input_ini["template"]["value"].lower().replace(" ", "_").replace("/", "_")
    )
    return template_name


def get_dx_dy(xvalues: np.ndarray) -> tuple[int, int]:
    """
    Get grid spacing. Assumes spacing is the same along x and y dimensions.

    Parameters
    ----------
    xvalues : np.ndarray
        (y) array with x-coordinates

    Returns
    -------
    int, int
        Grid resolution along x and y axis
    """
    diff = np.diff(xvalues[xvalues > 0])[0]
    return diff, diff


<<<<<<< HEAD
=======
def get_model_bound(mean_depth: np.ndarray) -> Polygon:
    """
    Get position of initial coastline.

    Parameters
    ----------
    mean_depth : np.ndarray
        (x, y) Array of mean depth at first D3D model timestep

    Returns
    -------
    Polygon
        shapely.geometry.Polygon object around the margins of the model.
    """
    contours = measure.find_contours(mean_depth, -999)
    boundary = Polygon(contours[0]).buffer(-1)
    if boundary.geom_type == "MultiPolygon":
        boundary = max(boundary.geoms, key=lambda p: p.area)
    return boundary


def get_mouth_midpoint(
    mean_water_depth: np.ndarray, dimension_n: np.ndarray, dimension_m: np.ndarray
) -> list[int, int]:
    """
    Get x and y position of the river mouth.

    Parameters
    ----------
    mean_water_depth : np.ndarray
        Array of mean water depth at the first timestep (MEAN_H1 data var in trim file).
    dimension_n : np.ndarray
        Array of n-dimension cells (N data var in trim file).
    dimension_m : np.ndarray
        Array of m-dimension cells (M data var in trim file).

    Returns
    -------
    list
        list with mouth midpoint x-position and mouth y-position.
    """
    x_mouth = int(np.ceil(np.mean(np.where(mean_water_depth[1, :] == -999.0))))
    y_values = np.array(
        [
            np.count_nonzero(mean_water_depth[i, :] == -999.0)
            for i in range(len(dimension_m))
        ]
    )
    y_values[:2] = 0
    y_values[-2:] = 0
    y_mouth = len(dimension_m) - np.argmax(y_values[::-1]) - 1
    return [x_mouth, y_mouth]


def get_river_width_at_mouth(mean_water_depth: np.ndarray, mouth_midpoint: list) -> int:
    """
    Get the total width of the fluvial part of the model domain

    Parameters
    ----------
    mean_water_depth : np.ndarray
        Array of mean water depth at the first timestep (MEAN_H1 data var in trim file).
    mouth_midpoint : list
        Delta mouth midpoint: result of utils.get_mouth_midpoint.

    Returns
    -------
    int
        River width in number of grid cells.
    """
    line = mean_water_depth[mouth_midpoint[1] - 1, :]
    left_side = np.argmax(line > 0)
    right_side = len(line) - np.argmax(line[::-1] > 0)
    width = right_side - left_side
    return width


def get_deltafront_contour_depth(
    bottom_depth: np.ndarray,
    slope: np.ndarray,
    model_boundary: Polygon,
    contour_depths: List[float] = [2.5, 3, 3.5, 4, 4.5, 5, 5.5, 6, 6.5, 7, 7.5, 8],
    first_timestep: int = 20,
    timestep_resolution: int = 5,
    buffersize: int = 16,
):
    """
    Test different contour depths to find the depth contour that has the highest slope
    on average. This is the contour that best follows the steepest part of the foreset
    and is used to bound the delta and for classification of architectural elements.

    Parameters
    ----------
    bottom_depth : np.ndarray
        3D bottom depth array representing (t, x, y) dimensions
    slope : np.ndarray
        3D slope array representing (t, x, y) dimensions
    model_boundary : Polygon
        Bounding polygon of the model domain
    contour_depths : List[float]
        Contour depths to test
    first_timestep : int
        First timestep to consider for reconstructing deltafront depth over time
    timestep_resolution : int
        'Distance' to sample timesteps for use in the analysis. Larger distance meanse
        faster computation time but less accuracy.
    buffersize: int
        Distance away from the model edge to consider (to prevent taking into acoount
        unwanted values like the NaN value of -999 used in D3D output).

    Returns
    -------
    np.ndarray
        Array with interpolated contour (delta front) depths. Lenght is the amount of
        modelled timesteps.

    """
    foreset_contours = []
    timesteps = bottom_depth.shape[0]
    model_inner_boundary = buffer(model_boundary, -buffersize)
    model_inner_grid = rasterize(
        [(model_inner_boundary, 1)],
        out_shape=(slope[0, :, :].shape[1], slope[0, :, :].shape[0]),
    ).transpose()
    for i in np.arange(first_timestep, timesteps, timestep_resolution):
        slope_mean = []
        bottom_depth_i = np.copy(bottom_depth[i, :, :])
        bottom_depth_i[model_inner_grid == 0] = np.nan
        slope_i = slope[i, :, :]
        slope_i[model_inner_grid == 0] = np.nan
        for contour_depth in contour_depths:
            contours = measure.find_contours(bottom_depth[i, :, :], contour_depth)
            selected_contour = contours[np.argmax([len(c) for c in contours])]
            selected_contour = np.round(selected_contour).astype(np.int64)
            sampled_slopes = slope_i[selected_contour[:, 0], selected_contour[:, 1]]
            slope_mean.append(np.nanmean(sampled_slopes))
        foreset_contours.append(contour_depths[np.nanargmax(slope_mean)])

    # Curve fitting
    x = np.arange(first_timestep, timesteps, timestep_resolution)
    a, b, c = quadratic_curve_fit(x, foreset_contours)
    t = np.arange(0, timesteps, 1)
    interpolated_foreset_depth = a * t**2 + b * t + c
    return interpolated_foreset_depth


>>>>>>> 8b8d5910
def numpy_mode(array: np.ndarray):
    vals, counts = np.unique(array, return_counts=True)
    index = np.argmax(counts)
    return vals[index]


def normalize_numpy_array(array: np.ndarray):
    unique_values = np.unique(array)
    value_to_int = {val: idx for idx, val in enumerate(unique_values)}
    return np.vectorize(value_to_int.get)(array)


def describe_data_vars(dataset, output_file="data_vars_description.txt"):
    """
    Print a description of the data variables in a D3D-GT ModelResult dataset.

    Parameters
    ----------
    dataset : xr.Dataset
        Dataset object with D3D-GT data variables.

    Returns
    -------
    None
    """
    with open("data_vars_description.txt", "w") as file:
        for var in dataset.data_vars:
            file.write(f"Variable: {var}\n")
            file.write(f"Description: {dataset[var].attrs}\n")
            file.write(f"Data type: {dataset[var].dtype}\n")
            try:
                shape = dataset[var].shape
                file.write(f"Shape: {shape}\n")
                if len(shape) < 4:
                    file.write(f"Min: {dataset[var].min().values}\n")
                    file.write(f"Max: {dataset[var].max().values}\n")
                    file.write(f"Mean: {dataset[var].mean().values}\n")
                    file.write(f"Std: {dataset[var].std().values}\n")
            except TypeError:
                pass
            file.write("\n")<|MERGE_RESOLUTION|>--- conflicted
+++ resolved
@@ -87,155 +87,6 @@
     return diff, diff
 
 
-<<<<<<< HEAD
-=======
-def get_model_bound(mean_depth: np.ndarray) -> Polygon:
-    """
-    Get position of initial coastline.
-
-    Parameters
-    ----------
-    mean_depth : np.ndarray
-        (x, y) Array of mean depth at first D3D model timestep
-
-    Returns
-    -------
-    Polygon
-        shapely.geometry.Polygon object around the margins of the model.
-    """
-    contours = measure.find_contours(mean_depth, -999)
-    boundary = Polygon(contours[0]).buffer(-1)
-    if boundary.geom_type == "MultiPolygon":
-        boundary = max(boundary.geoms, key=lambda p: p.area)
-    return boundary
-
-
-def get_mouth_midpoint(
-    mean_water_depth: np.ndarray, dimension_n: np.ndarray, dimension_m: np.ndarray
-) -> list[int, int]:
-    """
-    Get x and y position of the river mouth.
-
-    Parameters
-    ----------
-    mean_water_depth : np.ndarray
-        Array of mean water depth at the first timestep (MEAN_H1 data var in trim file).
-    dimension_n : np.ndarray
-        Array of n-dimension cells (N data var in trim file).
-    dimension_m : np.ndarray
-        Array of m-dimension cells (M data var in trim file).
-
-    Returns
-    -------
-    list
-        list with mouth midpoint x-position and mouth y-position.
-    """
-    x_mouth = int(np.ceil(np.mean(np.where(mean_water_depth[1, :] == -999.0))))
-    y_values = np.array(
-        [
-            np.count_nonzero(mean_water_depth[i, :] == -999.0)
-            for i in range(len(dimension_m))
-        ]
-    )
-    y_values[:2] = 0
-    y_values[-2:] = 0
-    y_mouth = len(dimension_m) - np.argmax(y_values[::-1]) - 1
-    return [x_mouth, y_mouth]
-
-
-def get_river_width_at_mouth(mean_water_depth: np.ndarray, mouth_midpoint: list) -> int:
-    """
-    Get the total width of the fluvial part of the model domain
-
-    Parameters
-    ----------
-    mean_water_depth : np.ndarray
-        Array of mean water depth at the first timestep (MEAN_H1 data var in trim file).
-    mouth_midpoint : list
-        Delta mouth midpoint: result of utils.get_mouth_midpoint.
-
-    Returns
-    -------
-    int
-        River width in number of grid cells.
-    """
-    line = mean_water_depth[mouth_midpoint[1] - 1, :]
-    left_side = np.argmax(line > 0)
-    right_side = len(line) - np.argmax(line[::-1] > 0)
-    width = right_side - left_side
-    return width
-
-
-def get_deltafront_contour_depth(
-    bottom_depth: np.ndarray,
-    slope: np.ndarray,
-    model_boundary: Polygon,
-    contour_depths: List[float] = [2.5, 3, 3.5, 4, 4.5, 5, 5.5, 6, 6.5, 7, 7.5, 8],
-    first_timestep: int = 20,
-    timestep_resolution: int = 5,
-    buffersize: int = 16,
-):
-    """
-    Test different contour depths to find the depth contour that has the highest slope
-    on average. This is the contour that best follows the steepest part of the foreset
-    and is used to bound the delta and for classification of architectural elements.
-
-    Parameters
-    ----------
-    bottom_depth : np.ndarray
-        3D bottom depth array representing (t, x, y) dimensions
-    slope : np.ndarray
-        3D slope array representing (t, x, y) dimensions
-    model_boundary : Polygon
-        Bounding polygon of the model domain
-    contour_depths : List[float]
-        Contour depths to test
-    first_timestep : int
-        First timestep to consider for reconstructing deltafront depth over time
-    timestep_resolution : int
-        'Distance' to sample timesteps for use in the analysis. Larger distance meanse
-        faster computation time but less accuracy.
-    buffersize: int
-        Distance away from the model edge to consider (to prevent taking into acoount
-        unwanted values like the NaN value of -999 used in D3D output).
-
-    Returns
-    -------
-    np.ndarray
-        Array with interpolated contour (delta front) depths. Lenght is the amount of
-        modelled timesteps.
-
-    """
-    foreset_contours = []
-    timesteps = bottom_depth.shape[0]
-    model_inner_boundary = buffer(model_boundary, -buffersize)
-    model_inner_grid = rasterize(
-        [(model_inner_boundary, 1)],
-        out_shape=(slope[0, :, :].shape[1], slope[0, :, :].shape[0]),
-    ).transpose()
-    for i in np.arange(first_timestep, timesteps, timestep_resolution):
-        slope_mean = []
-        bottom_depth_i = np.copy(bottom_depth[i, :, :])
-        bottom_depth_i[model_inner_grid == 0] = np.nan
-        slope_i = slope[i, :, :]
-        slope_i[model_inner_grid == 0] = np.nan
-        for contour_depth in contour_depths:
-            contours = measure.find_contours(bottom_depth[i, :, :], contour_depth)
-            selected_contour = contours[np.argmax([len(c) for c in contours])]
-            selected_contour = np.round(selected_contour).astype(np.int64)
-            sampled_slopes = slope_i[selected_contour[:, 0], selected_contour[:, 1]]
-            slope_mean.append(np.nanmean(sampled_slopes))
-        foreset_contours.append(contour_depths[np.nanargmax(slope_mean)])
-
-    # Curve fitting
-    x = np.arange(first_timestep, timesteps, timestep_resolution)
-    a, b, c = quadratic_curve_fit(x, foreset_contours)
-    t = np.arange(0, timesteps, 1)
-    interpolated_foreset_depth = a * t**2 + b * t + c
-    return interpolated_foreset_depth
-
-
->>>>>>> 8b8d5910
 def numpy_mode(array: np.ndarray):
     vals, counts = np.unique(array, return_counts=True)
     index = np.argmax(counts)
