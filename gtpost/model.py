import shutil
from configparser import ConfigParser
from pathlib import Path
from typing import Self

import numpy as np
import xarray as xr

import gtpost.utils as utils
from gtpost.analyze import classifications, layering, sediment, statistics, surface
from gtpost.analyze.sediment import calculate_diameter
from gtpost.experimental import detect_archels
from gtpost.io import export, read_d3d_input

default_settings_file = (
    Path(__file__).parents[1].joinpath("config/default_settings.ini")
)


class ModelResult:
    def __init__(
        self,
        dataset: xr.Dataset,
        sedfile: str | Path,
        modelname: str = "Unnamed Delft3D Geotool modelresult",
        settings_file: str | Path = default_settings_file,
        post: bool = True,
    ):
        """
        Delft3D ModelResult class. Used for postprocessing Delft3D GeoTool model
        results.

        Parameters
        ----------
        dataset : xarray.Dataset
            Dataset of the Delft3D trim file
        sedfile : Pathlike
            Path to the D3D .sed file
        settings_file : Pathlike
            Path to settings .ini file
        post : Boolean
            Postprocessing or processing

        """
        self.modelname = modelname
        self.config = ConfigParser()
        self.config.read(settings_file)
        self.dataset = dataset  # .isel(time=slice(0, 120))  # time slice for testing

        if post:
            self.complete_init_for_postprocess()
            self.processing_state = "postprocessing"
        else:
            self.complete_init_for_process()
            self.processing_state = "processing"
        (
            self.sed_type,
            self.rho_p,
            self.rho_db,
            self.d50_input,
        ) = read_d3d_input.read_sedfile(sedfile)

    def __repr__(self):
        return (
            f"< {self.modelname} >\n---------------------------\n"
            + f"Processing state      : {self.processing_state}\n"
            + f"Completed timesteps   : {self.timestep}"
        )

    @classmethod
    def from_folder(
        cls,
        delft3d_folder: str | Path,
        settings_file: str | Path = default_settings_file,
        post: bool = True,
        use_copied_trim_file: bool = True,
    ) -> Self:
        """
        Constructor for ModelResult class from Delft3D i/o folder

        Parameters
        ----------
        delft3d_folder : str | Path
            Location of the D3D i/o folder

        Returns
        -------
        ModelResult
            Instance of ModelResult. Contains the dataset attribute, which contains all
            variables in the trim.nc file.

        Raises
        ------
        TypeError if Delft3D folder is invalid/incomplete
        """
        folder = Path(delft3d_folder)
        if not folder.is_dir():
            raise TypeError("This is not a complete Delft3D i/o folder")

        sedfile = [f for f in folder.glob("*.sed")][0]
        trimfile = [f for f in folder.glob("*.nc") if "trim" in f.name][0]
        modelname = delft3d_folder.stem + f" - {sedfile.stem}"

        if use_copied_trim_file:
            shutil.copyfile(trimfile, folder / "temp.nc")
            dataset = xr.open_dataset(folder / "temp.nc")
        else:
            dataset = xr.open_dataset(trimfile)

        if "flow2d3d" in dataset.attrs["source"].lower():
            return cls(
                dataset,
                sedfile,
                modelname=modelname,
                post=post,
                settings_file=settings_file,
            )
        else:
            raise TypeError("File is not recognized as a Delft3D trim file")

    @property
    def timestep(self):
        return len(self.dataset.time)

    def complete_init_for_process(self):
        """
        Derive additional attributes from the trimfile (self.dataset) for postprocessing
        the final model results. These are:
        """
        self.dx, self.dy = utils.get_dx_dy(self.dataset.XZ[:, 0].values)
        self.mouth_position = utils.get_mouth_midpoint(
            self.dataset["MEAN_H1"][1, :, :].values,
            self.dataset.N.values,
            self.dataset.M.values,
        )
        self.bottom_depth = self.dataset["DPS"].where(self.dataset["DPS"] > -10).values
        subsidence = np.append(
            self.dataset["SDU"].values,
            self.dataset["SDU"].values[-1, :, :][np.newaxis, ...],
            axis=0,
        )
        self.subsidence = np.diff(subsidence, axis=0)
        self.deposit_height = np.zeros_like(self.dataset["MEAN_H1"])
        self.deposit_height[1:, :, :] = -(
            (
                self.dataset["DPS"].values[1:, :, :]
                - self.dataset["DPS"].values[:-1, :, :]
            )
            + self.subsidence[1:, :, :]
        )
        self.deposit_height[np.abs(self.deposit_height) < 1e-5] = 0
<<<<<<< HEAD
        self.slope = surface.slope(self.dataset["MEAN_H1"].values)
=======
>>>>>>> 9ff84cdd

    def complete_init_for_postprocess(self):
        """
        Derive additional attributes from the trimfile (self.dataset) for postprocessing
        the final model results. These are:

        dx, dy              :       int: x and y grid resolution
        mouth_position      :       tuple(int, int): x, y position of the delta apex
        mouth_river_width   :       int: width of the river at the delta apex
        model_boundary      :       shapely.Polygon: polygon of model boundary
        deposit_height      :       np.ndarray: array (time, x, y) height of deposit
        slope               :       np.ndarray: array (time, x, y) with surface slope
        foreset_depth       :       np.ndarray: array (time) with time-dependent depth
                                    of the foreset.
        """
        self.dx, self.dy = utils.get_dx_dy(self.dataset.XZ[:, 0].values)
        self.mouth_position = utils.get_mouth_midpoint(
            self.dataset["MEAN_H1"][1, :, :].values,
            self.dataset.N.values,
            self.dataset.M.values,
        )
        self.mouth_river_width = utils.get_river_width_at_mouth(
            self.dataset["MEAN_H1"][1, :, :].values, self.mouth_position
        )
        self.model_boundary = utils.get_model_bound(
            self.dataset["MEAN_H1"][1, :, :].values
        )
        self.model_mask = self.dataset["KCS"] >= 1
        subsidence = np.append(
            self.dataset["SDU"].values,
            self.dataset["SDU"].values[-1, :, :][np.newaxis, ...],
            axis=0,
        )
        self.subsidence = np.diff(subsidence, axis=0)
        self.deposit_height = np.zeros_like(self.dataset["MEAN_H1"])
        self.deposit_height[1:, :, :] = -(
            (
                self.dataset["DPS"].values[1:, :, :]
                - self.dataset["DPS"].values[:-1, :, :]
            )
            + self.subsidence[1:, :, :]
        )
        self.deposit_height[np.abs(self.deposit_height) < 1e-5] = 0
        self.dataset["MEAN_H1"] = self.dataset.MEAN_H1.where(self.dataset.MEAN_H1 > -50)
        self.bottom_depth = self.dataset["DPS"].where(self.dataset["DPS"] > -10).values
        self.slope = surface.slope(self.dataset["MEAN_H1"].values)
        self.foreset_depth = utils.get_deltafront_contour_depth(
            self.bottom_depth, self.slope, self.model_boundary
        )
        self.df_average_width = int(
            self.config["classification"]["deltafront_expected_width"]
        )

    def detect_subenvironments(self):
        """
        Detect depositional environments and channel parameters.

        Adds the attribute subenvironment which is an np.ndarray with time, x and y
        dimensions. It detects the following environments:

        1 - Delta top
        2 - Delta edge area (Delta front)
        3 - Deep marine area (Prodelta)

        Returns
        -------
        None (attribute subenvironment is created)
        """
        (
            self.subenvironment,
            self.delta_fringe,
        ) = surface.detect_depositional_environments(
            self.bottom_depth,
            self.mouth_position,
            self.mouth_river_width,
            self.model_boundary,
            self.foreset_depth,
            self.df_average_width,
        )

    def detect_channel_network(self):
        """
        Detect channels and derived parameters.

        Returns
        -------
        None (attributes channels, channel_skeleton, channel_width and channel_depth
        are created)
        """
        (
            self.channels,
            self.channel_skeleton,
            self.channel_width,
            self.channel_depth,
        ) = surface.detect_channel_network(
            self.dataset,
            self.subenvironment,
            self.dx,
            self.config,
        )

    def detect_architectural_elements(self):
        """
        Detect architectural elements on the delta from previously determined
        depositional environments, channel data and bed level change data. Attribute
        "architectural_elements" is added and contains the following elements:

        1 - Delta top subaerial (overbank deposits/background sedimentation)
        2 - Delta top subaqeous (submerged overbank deposits/background sedimentation)
        3 - Active channel (bed deposits)
        4 - Mouthbars (mouthbar deposits in vicinity of channels and delta front)
        5 - Delta front (background sedimentation around delta edge)
        6 - Prodelta (marine background sedimentation)

        Returns
        -------
        None (attribute architectural_elements is created)
        """
        self.architectural_elements = detect_archels.detect(self)
        # self.architectural_elements = surface.detect_elements(
        #     self.subenvironment,
        #     self.channels,
        #     self.channel_skeleton,
        #     self.bottom_depth,
        #     self.deposit_height,
        #     self.sandfraction,
        #     self.foreset_depth,
        #     self.config,
        # )

    def compute_sediment_parameters_postprocessing(self):
        """
        Compute sediment parameters. Add the following attributes ModelResult:

        dmsedcum_final      :       Mass flux per sediment class (time, f, x, y)
        zcor                :       z coordinate for each time, x, y for stratigraphy
        vfraction           :       Volume fraction per sediment class (time, f, x, y)
        sandfraction        :       Fraction of sand sediment types (time, x, y)
        diameters           :       np.ndarray: D50 array (time, x, y)
        porosity            :       np.ndarray: Porosity array (time, x, y)
        permeability        :       np.ndarray: Permeability array (time, x, y)

        Returns
        -------
        None (but the above attributes are added to the instance)
        """
        percentage2cal = [5, 10, 16, 50, 84, 90]
        self.dmsedcum_final = self.dataset["DMSEDCUM"].values
        # Only the incoming sediment flux determines the composition of potential
        # deposits, so remove fluxes of sediment classes that are negative.
        self.dmsedcum_final[self.dmsedcum_final < 0] = 0
        self.zcor = -self.dataset["DPS"].values
        self.preserved_thickness, self.deposition_age = layering.preservation(
            self.zcor, self.dataset["SDU"].values, self.deposit_height
        )
        self.vfraction = sediment.calculate_fraction(self.rho_db, self.dmsedcum_final)
        self.sandfraction = sediment.calculate_sand_fraction(
            self.sed_type, self.vfraction
        )
        self.diameters, self.porosity, self.permeability = calculate_diameter(
            np.asarray(self.d50_input, dtype=np.float32),
            np.asarray(percentage2cal, dtype=np.float32),
            self.vfraction,
        )
        self.sorting = sediment.calculate_sorting(self.diameters, percentage2cal)
        self.d50 = self.diameters[:, :, :, 3]

    def compute_sediment_parameters_processing(self):
        """
        Compute sediment parameters. Add the following attributes ModelResult:

        Simplified for the processing step, which only requires D50 as end result.

        diameters           :       np.ndarray: D50 array (time, x, y)

        Returns
        -------
        None (but the above attributes are added to the instance)
        """
        percentage2cal = [50]
        self.dmsedcum_final = self.dataset["DMSEDCUM"].values
        # FUTURE DASK SOLUTION HERE
        # self.dmsedcum_final.map_blocks(
        #     sediment.calculate_fraction,
        # )
        # Only the incoming sediment flux determines the composition of potential
        # deposits, so remove fluxes of sediment classes that are negative.
        self.dmsedcum_final[self.dmsedcum_final < 0] = 0
        self.vfraction = sediment.calculate_fraction(self.rho_db, self.dmsedcum_final)

        self.zcor = -self.dataset["DPS"].values
        self.preserved_thickness, self.deposition_age = layering.preservation(
            self.zcor, self.dataset["SDU"].values, self.deposit_height
        )

<<<<<<< HEAD
        self.diameters, *_ = calculate_diameter(
=======
        self.diameters, _, _ = sediment.calculate_diameter(
>>>>>>> 9ff84cdd
            np.asarray(self.d50_input, dtype=np.float32),
            np.asarray(percentage2cal, dtype=np.float32),
            self.vfraction,
        )
        self.d50 = self.diameters[:, :, :, 0]

    def statistics_summary(self):
        """
        Get statistics from calculated model results
        """
        (
            self.d50_distributions,
            self.d50_distribution_weights,
        ) = statistics.get_diameter_distributions(
            self.architectural_elements,
            self.preserved_thickness,
            self.d50,
            self.mouth_position[1],
        )

        (
            delta_volume,
            self.archel_volumes,
            archel_d50s,
            archel_fractions,
            archel_sorting,
        ) = statistics.get_stats_per_archel(
            self.architectural_elements,
            self.preserved_thickness,
            self.d50,
            self.sandfraction,
            self.sorting,
            self.mouth_position[1],
        )
        self.delta_stats = {
            "delta_volume": delta_volume,
            "delta_top_aerial_volume": self.archel_volumes[0],
            "delta_top_aerial_d50": archel_d50s[0],
            "delta_top_aerial_sandfraction": archel_fractions[0],
            "delta_top_aerial_sorting": classifications.sorting_classifier(
                archel_sorting[0]
            )[0],
            "delta_top_sub_volume": self.archel_volumes[1],
            "delta_top_sub_d50": archel_d50s[1],
            "delta_top_sub_sandfraction": archel_fractions[1],
            "delta_top_sub_sorting": classifications.sorting_classifier(
                archel_sorting[1]
            )[0],
            "active_channel_volume": self.archel_volumes[2],
            "active_channel_d50": archel_d50s[2],
            "active_channel_sandfraction": archel_fractions[2],
            "active_channel_sorting": classifications.sorting_classifier(
                archel_sorting[2]
            )[0],
            "mouthbar_volume": self.archel_volumes[3],
            "mouthbar_d50": archel_d50s[3],
            "mouthbar_sandfraction": archel_fractions[3],
            "mouthbar_sorting": classifications.sorting_classifier(archel_sorting[3])[
                0
            ],
            "delta_front_volume": self.archel_volumes[4],
            "delta_front_d50": archel_d50s[4],
            "delta_front_sandfraction": archel_fractions[4],
            "delta_front_sorting": classifications.sorting_classifier(
                archel_sorting[4]
            )[0],
            "prodelta_volume": self.archel_volumes[5],
            "prodelta_d50": archel_d50s[5],
            "prodelta_sandfraction": archel_fractions[5],
            "prodelta_sorting": classifications.sorting_classifier(archel_sorting[5])[
                0
            ],
        }

    def process(self):
        """
        Run all process methods:

        - Compute sediment parameters
        """
        self.compute_sediment_parameters_processing()

    def postprocess(self):
        """
        Run all postprocess methods in order:

        - Compute sediment parameters
        - Detect subenvironments
        - Detect architectural elements
        """
        self.compute_sediment_parameters_postprocessing()
        # self.detect_subenvironments()
        # self.detect_channel_network()
        self.detect_architectural_elements()
        self.statistics_summary()

    def export_sediment_and_object_data(self, out_file: str | Path):
        """
        Export sediment and object data to a NetCDF file.

        This method creates a dataset containing sediment and object data
        and exports it to a specified NetCDF file.

        Parameters
        ----------
        out_file : str or Path
            The path to the output NetCDF file.

        Returns
        -------
        None

        Notes
        -----
        The dataset is created using the `export.create_sed_and_obj_dataset` method
        and saved to a NetCDF file using the `h5netcdf` engine with specified encodings.
        """
        ds = export.create_sed_and_obj_dataset(self)
        ds.to_netcdf(out_file, engine="h5netcdf", encoding=export.ENCODINGS)

    def append_input_ini_file(self, input_ini_file: str | Path, out_file: str | Path):
        """
        Appends sections and settings for postprocessing settings, subenviroment
        definitions and architectural element definitions to the input.ini configuration
        file and writes the updated configuration to an output file.

        Parameters
        ----------
        input_ini_file : str or Path
            The path to the input INI file to be read and modified.
        out_file : str or Path
            The path to the output file where the modified configuration will be written.
        """
        shutil.copyfile(input_ini_file, out_file)
        config = ConfigParser()
        config.read(out_file)

        # Define new sections
        config.add_section("postprocessing_parameters")
        config.add_section("subenvironments")
        config.add_section("architectural_elements")

        # Fill new sections
        for key, value in self.config.items("classification"):
            config.set("postprocessing_parameters", key, value)
        for code, name in zip(
            classifications.subenvironment_codes, classifications.subenvironment_names
        ):
            config.set("subenvironments", str(code), name)
        for code, name in zip(
            classifications.archel_codes, classifications.archel_names
        ):
            config.set("architectural_elements", str(code), name)
        with open(out_file, "w") as configfile:
            config.write(configfile)<|MERGE_RESOLUTION|>--- conflicted
+++ resolved
@@ -149,10 +149,6 @@
             + self.subsidence[1:, :, :]
         )
         self.deposit_height[np.abs(self.deposit_height) < 1e-5] = 0
-<<<<<<< HEAD
-        self.slope = surface.slope(self.dataset["MEAN_H1"].values)
-=======
->>>>>>> 9ff84cdd
 
     def complete_init_for_postprocess(self):
         """
@@ -348,11 +344,7 @@
             self.zcor, self.dataset["SDU"].values, self.deposit_height
         )
 
-<<<<<<< HEAD
         self.diameters, *_ = calculate_diameter(
-=======
-        self.diameters, _, _ = sediment.calculate_diameter(
->>>>>>> 9ff84cdd
             np.asarray(self.d50_input, dtype=np.float32),
             np.asarray(percentage2cal, dtype=np.float32),
             self.vfraction,
