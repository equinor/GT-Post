--- conflicted
+++ resolved
@@ -52,28 +52,16 @@
     logger.info(
         f"{get_current_time()}: Initialized model results:\n\n{modelresult}\n\n"
     )
-<<<<<<< HEAD
-    logger.info(">>> ModelResult initialized, " + log_memory_usage())
-    logger.info(f"{get_current_time()}: Starting processing")
-    modelresult.process()
-    logger.info(">>> Processing complete, " + log_memory_usage())
-=======
     logger.info(
         f"{get_current_time()}: >>> ModelResult initialized, " + log_memory_usage()
     )
     logger.info(f"{get_current_time()}: Starting processing")
     modelresult.process()
     logger.info(f"{get_current_time()}: >>> Processing complete, " + log_memory_usage())
->>>>>>> 9ff84cdd
 
     # Map plots
     logger.info(f"{get_current_time()}: Plotting maps")
     map_plotter = plot.MapPlot(modelresult)
-<<<<<<< HEAD
-    map_plotter.twopanel_map("bottom_depth", "deposit_height", only_last_timestep=True)
-    logger.info(">>> Plotting maps complete, " + log_memory_usage())
-    map_plotter.save_figures(fpath_output, "map_bottomdepth_deposition")
-=======
     map_plotter.twopanel_map(
         "bottom_depth",
         "deposit_height",
@@ -84,22 +72,12 @@
     logger.info(
         f"{get_current_time()}: >>> Plotting maps complete, " + log_memory_usage()
     )
->>>>>>> 9ff84cdd
 
     # Cross-section plots
     xsect_start = (modelresult.mouth_position[1], modelresult.mouth_position[0])
     xsect_end = (modelresult.mouth_position[1] + 120, modelresult.mouth_position[0])
     xsect_plotter = plot.CrossSectionPlot(modelresult, xsect_start, xsect_end)
 
-<<<<<<< HEAD
-    logger.info(f"{get_current_time()}: Plotting D50 x-sections")
-    xsect_plotter.twopanel_xsection("bottom_depth", "d50", only_last_timestep=True)
-    logger.info(">>> D50 x-sections plotting complete, " + log_memory_usage())
-    xsect_plotter.save_figures(fpath_output, "xsect_diameter")
-
-    (fpath_input / "temp.nc").unlink(missing_ok=True)
-    logger.info(">>> Processing steps complete, " + log_memory_usage())
-=======
     logger.info(f"{get_current_time()}: Plotting D50 x-sections, " + log_memory_usage())
     xsect_plotter.twopanel_xsection(
         "bottom_depth", "d50", fpath_output, "xsect_diameter", only_last_timestep=True
@@ -113,11 +91,7 @@
     logger.info(
         f"{get_current_time()}: >>> Processing steps complete, " + log_memory_usage()
     )
->>>>>>> 9ff84cdd
 
 
 if __name__ == "__main__":
-    main(
-        r"p:\11210835-002-d3d-gt-wave-dominated\01_modelling\Pro_054_test_lastdimr_netcdf",
-        r"p:\11210835-002-d3d-gt-wave-dominated\02_postprocessing\Pro_054_test_lastdimr_netcdf",
-    )+    main()