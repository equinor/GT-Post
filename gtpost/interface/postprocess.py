--- conflicted
+++ resolved
@@ -58,27 +58,6 @@
     logger.info(f"{get_current_time()}: Starting postprocessing")
     modelresult.postprocess()
     logger.info(f"{get_current_time()}: Postprocessing completed, exporting data...")
-<<<<<<< HEAD
-    # modelresult.export_sediment_and_object_data(
-    #     fpath_output.joinpath(modelresult.modelname + "_sed_and_obj_data.nc")
-    # )
-    # logger.info(
-    #     f"{get_current_time()}: Created {modelresult.modelname + '_sed_and_obj_data.nc'}"
-    # )
-
-    # with open(
-    #     fpath_output.joinpath(modelresult.modelname + "_statistics_summary.json"), "w"
-    # ) as f:
-    #     json.dump(
-    #         modelresult.delta_stats,
-    #         f,
-    #     )
-    # logger.info(
-    #     f"{get_current_time()}: Created {modelresult.modelname + '_statistics_summary.json'}"
-    # )
-
-    # # Summary plot
-=======
 
     # Data export
     modelresult.append_input_ini_file(
@@ -95,19 +74,18 @@
         f"{get_current_time()}: Created {modelresult.modelname + '_sed_and_obj_data.nc'}"
     )
 
-    with open(
-        fpath_output.joinpath(modelresult.modelname + "_statistics_summary.json"), "w"
-    ) as f:
-        json.dump(
-            modelresult.delta_stats,
-            f,
-        )
-    logger.info(
-        f"{get_current_time()}: Created {modelresult.modelname + '_statistics_summary.json'}"
-    )
+    # with open(
+    #     fpath_output.joinpath(modelresult.modelname + "_statistics_summary.json"), "w"
+    # ) as f:
+    #     json.dump(
+    #         modelresult.delta_stats,
+    #         f,
+    #     )
+    # logger.info(
+    #     f"{get_current_time()}: Created {modelresult.modelname + '_statistics_summary.json'}"
+    # )
 
-    # Summary plot
->>>>>>> 7629e6f3
+    # # Summary plot
     logger.info(f"{get_current_time()}: Plotting stats")
     stat_plotter = plot.StatPlot(modelresult)
     stat_plotter.plot_histograms()
